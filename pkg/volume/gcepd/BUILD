package(default_visibility = ["//visibility:public"])

load(
    "@io_bazel_rules_go//go:def.bzl",
    "go_library",
    "go_test",
)

go_library(
    name = "go_default_library",
    srcs = [
        "attacher.go",
        "doc.go",
        "gce_pd.go",
        "gce_pd_block.go",
        "gce_util.go",
    ],
    importpath = "k8s.io/kubernetes/pkg/volume/gcepd",
    deps = [
        "//pkg/cloudprovider/providers/gce:go_default_library",
        "//pkg/features:go_default_library",
        "//pkg/kubelet/apis:go_default_library",
        "//pkg/util/mount:go_default_library",
        "//pkg/volume:go_default_library",
        "//pkg/volume/util:go_default_library",
        "//pkg/volume/util/volumepathhandler:go_default_library",
        "//staging/src/k8s.io/api/core/v1:go_default_library",
        "//staging/src/k8s.io/apimachinery/pkg/api/resource:go_default_library",
        "//staging/src/k8s.io/apimachinery/pkg/apis/meta/v1:go_default_library",
        "//staging/src/k8s.io/apimachinery/pkg/types:go_default_library",
        "//staging/src/k8s.io/apimachinery/pkg/util/sets:go_default_library",
        "//staging/src/k8s.io/apiserver/pkg/util/feature:go_default_library",
        "//staging/src/k8s.io/cloud-provider:go_default_library",
        "//vendor/k8s.io/klog:go_default_library",
        "//vendor/k8s.io/utils/exec:go_default_library",
<<<<<<< HEAD
        "//vendor/k8s.io/utils/strings:go_default_library",
=======
        "//vendor/k8s.io/utils/path:go_default_library",
>>>>>>> 927fd1f7
    ],
)

go_test(
    name = "go_default_test",
    srcs = [
        "attacher_test.go",
        "gce_pd_block_test.go",
        "gce_pd_test.go",
        "gce_util_test.go",
    ],
    embed = [":go_default_library"],
    deps = [
        "//pkg/kubelet/apis:go_default_library",
        "//pkg/util/mount:go_default_library",
        "//pkg/volume:go_default_library",
        "//pkg/volume/testing:go_default_library",
        "//pkg/volume/util:go_default_library",
        "//staging/src/k8s.io/api/core/v1:go_default_library",
        "//staging/src/k8s.io/apimachinery/pkg/api/resource:go_default_library",
        "//staging/src/k8s.io/apimachinery/pkg/apis/meta/v1:go_default_library",
        "//staging/src/k8s.io/apimachinery/pkg/types:go_default_library",
        "//staging/src/k8s.io/apimachinery/pkg/util/sets:go_default_library",
        "//staging/src/k8s.io/client-go/kubernetes/fake:go_default_library",
        "//staging/src/k8s.io/client-go/util/testing:go_default_library",
        "//vendor/k8s.io/klog:go_default_library",
    ],
)

filegroup(
    name = "package-srcs",
    srcs = glob(["**"]),
    tags = ["automanaged"],
    visibility = ["//visibility:private"],
)

filegroup(
    name = "all-srcs",
    srcs = [":package-srcs"],
    tags = ["automanaged"],
)<|MERGE_RESOLUTION|>--- conflicted
+++ resolved
@@ -33,11 +33,8 @@
         "//staging/src/k8s.io/cloud-provider:go_default_library",
         "//vendor/k8s.io/klog:go_default_library",
         "//vendor/k8s.io/utils/exec:go_default_library",
-<<<<<<< HEAD
         "//vendor/k8s.io/utils/strings:go_default_library",
-=======
         "//vendor/k8s.io/utils/path:go_default_library",
->>>>>>> 927fd1f7
     ],
 )
 
